<!DOCTYPE HTML>
<html>
<head>
  <meta http-equiv="content-type" content="text/html;charset=UTF-8" />
  <meta http-equiv="X-UA-Compatible" content="chrome=1">
  <link rel="shortcut icon" href="favicon.ico" type="image/x-icon" />
  <title>Underscore.js</title>
  <style>
    body {
      font-size: 14px;
      line-height: 22px;
      background: #f4f4f4 url(docs/images/background.png);
      color: #000;
      font-family: Helvetica Neue, Helvetica, Arial;
    }
    .interface {
      font-family: "Lucida Grande", "Lucida Sans Unicode", Helvetica, Arial, sans-serif !important;
    }
    div#sidebar {
      background: #fff;
      position: fixed;
      top: 0; left: 0; bottom: 0;
      width: 200px;
      overflow-y: auto;
      overflow-x: hidden;
      padding: 15px 0 30px 30px;
      border-right: 1px solid #bbb;
      box-shadow: 0 0 20px #ccc; -webkit-box-shadow: 0 0 20px #ccc; -moz-box-shadow: 0 0 20px #ccc;
    }
    a.toc_title, a.toc_title:visited {
      display: block;
      color: black;
      font-weight: bold;
      margin-top: 15px;
    }
      a.toc_title:hover {
        text-decoration: underline;
      }
      #sidebar .version {
        font-size: 10px;
        font-weight: normal;
      }
    ul.toc_section {
      font-size: 11px;
      line-height: 14px;
      margin: 5px 0 0 0;
      padding-left: 0px;
      list-style-type: none;
      font-family: Lucida Grande;
    }
      .toc_section li {
        cursor: pointer;
        margin: 0 0 3px 0;
      }
        .toc_section li a {
          text-decoration: none;
          color: black;
        }
          .toc_section li a:hover {
            text-decoration: underline;
          }
    div.container {
      width: 550px;
      margin: 40px 0 50px 260px;
    }
    div.warning {
      margin-top: 15px;
      font: bold 11px Arial;
      color: #770000;
    }
    p {
      margin: 20px 0;
      width: 550px;
    }
    a, a:visited {
      color: #444;
    }
    a:active, a:hover {
      color: #000;
    }
    h1, h2, h3, h4, h5, h6 {
      padding-top: 20px;
    }
      h2 {
        font-size: 20px;
      }
    b.header {
      font-size: 16px;
      line-height: 30px;
    }
    span.alias {
      font-size: 14px;
      font-style: italic;
      margin-left: 20px;
    }
    table, tr, td {
      margin: 0; padding: 0;
    }
      td {
        padding: 2px 12px 2px 0;
      }
    ul {
      list-style-type: circle;
      padding: 0 0 0 20px;
    }
      li {
        width: 500px;
        margin-bottom: 10px;
      }
      code, pre, tt {
        font-family: Monaco, Consolas, "Lucida Console", monospace;
        font-size: 12px;
        line-height: 18px;
        font-style: normal;
      }
        tt {
          padding: 0px 3px;
          background: #fff;
          border: 1px solid #ddd;
          zoom: 1;
        }
        code {
          margin-left: 20px;
        }
        pre {
          font-size: 12px;
          padding: 2px 0 2px 15px;
          border-left: 5px solid #bbb;
          margin: 0px 0 30px;
        }
  </style>
</head>
<body>

  <div id="sidebar" class="interface">

    <a class="toc_title" href="#">
      Underscore.js <span class="version">(1.3.1)</span>
    </a>

    <a class="toc_title" href="#">
      Introduction
    </a>

    <a class="toc_title" href="#collections">
      Collections
    </a>
    <ul class="toc_section">
      <li>- <a href="#each">each</a></li>
      <li>- <a href="#map">map</a></li>
      <li>- <a href="#reduce">reduce</a></li>
      <li>- <a href="#reduceRight">reduceRight</a></li>
      <li>- <a href="#find">find</a></li>
      <li>- <a href="#filter">filter</a></li>
      <li>- <a href="#reject">reject</a></li>
      <li>- <a href="#all">all</a></li>
      <li>- <a href="#any">any</a></li>
      <li>- <a href="#include">include</a></li>
      <li>- <a href="#invoke">invoke</a></li>
      <li>- <a href="#pluck">pluck</a></li>
      <li>- <a href="#max">max</a></li>
      <li>- <a href="#min">min</a></li>
      <li>- <a href="#sortBy">sortBy</a></li>
      <li>- <a href="#groupBy">groupBy</a></li>
      <li>- <a href="#sortedIndex">sortedIndex</a></li>
      <li>- <a href="#shuffle">shuffle</a></li>
      <li>- <a href="#toArray">toArray</a></li>
      <li>- <a href="#size">size</a></li>
    </ul>

    <a class="toc_title" href="#arrays">
      Arrays
    </a>
    <ul class="toc_section">
      <li>- <a href="#first">first</a></li>
      <li>- <a href="#initial">initial</a></li>
      <li>- <a href="#last">last</a></li>
      <li>- <a href="#rest">rest</a></li>
      <li>- <a href="#compact">compact</a></li>
      <li>- <a href="#flatten">flatten</a></li>
      <li>- <a href="#without">without</a></li>
      <li>- <a href="#union">union</a></li>
      <li>- <a href="#intersection">intersection</a></li>
      <li>- <a href="#difference">difference</a></li>
      <li>- <a href="#uniq">uniq</a></li>
      <li>- <a href="#zip">zip</a></li>
      <li>- <a href="#indexOf">indexOf</a></li>
      <li>- <a href="#lastIndexOf">lastIndexOf</a></li>
      <li>- <a href="#range">range</a></li>
    </ul>

    <a class="toc_title" href="#functions">
      Functions
    </a>
    <ul class="toc_section">
      <li>- <a href="#bind">bind</a></li>
      <li>- <a href="#bindAll">bindAll</a></li>
      <li>- <a href="#memoize">memoize</a></li>
      <li>- <a href="#delay">delay</a></li>
      <li>- <a href="#defer">defer</a></li>
      <li>- <a href="#throttle">throttle</a></li>
      <li>- <a href="#debounce">debounce</a></li>
      <li>- <a href="#once">once</a></li>
      <li>- <a href="#after">after</a></li>
      <li>- <a href="#wrap">wrap</a></li>
      <li>- <a href="#compose">compose</a></li>
    </ul>

    <a class="toc_title" href="#objects">
      Objects
    </a>
    <ul class="toc_section">
      <li>- <a href="#keys">keys</a></li>
      <li>- <a href="#values">values</a></li>
      <li>- <a href="#object-functions">functions</a></li>
      <li>- <a href="#extend">extend</a></li>
      <li>- <a href="#defaults">defaults</a></li>
      <li>- <a href="#clone">clone</a></li>
      <li>- <a href="#tap">tap</a></li>
      <li>- <a href="#has">has</a></li>
      <li>- <a href="#isEqual">isEqual</a></li>
      <li>- <a href="#isEmpty">isEmpty</a></li>
      <li>- <a href="#isElement">isElement</a></li>
      <li>- <a href="#isArray">isArray</a></li>
      <li>- <a href="#isObject">isObject</a></li>
      <li>- <a href="#isArguments">isArguments</a></li>
      <li>- <a href="#isFunction">isFunction</a></li>
      <li>- <a href="#isString">isString</a></li>
      <li>- <a href="#isNumber">isNumber</a></li>
      <li>- <a href="#isBoolean">isBoolean</a></li>
      <li>- <a href="#isDate">isDate</a></li>
      <li>- <a href="#isRegExp">isRegExp</a></li>
      <li>- <a href="#isNaN">isNaN</a></li>
      <li>- <a href="#isNull">isNull</a></li>
      <li>- <a href="#isUndefined">isUndefined</a></li>
    </ul>

    <a class="toc_title" href="#utility">
      Utility
    </a>
    <ul class="toc_section">
      <li>- <a href="#noConflict">noConflict</a></li>
      <li>- <a href="#identity">identity</a></li>
      <li>- <a href="#times">times</a></li>
      <li>- <a href="#mixin">mixin</a></li>
      <li>- <a href="#uniqueId">uniqueId</a></li>
      <li>- <a href="#escape">escape</a></li>
      <li>- <a href="#result">result</a></li>
      <li>- <a href="#template">template</a></li>
    </ul>

    <a class="toc_title" href="#chaining">
      Chaining
    </a>
    <ul class="toc_section">
      <li>- <a href="#chain">chain</a></li>
      <li>- <a href="#value">value</a></li>
    </ul>

    <a class="toc_title" href="#links">
      Links
    </a>

    <a class="toc_title" href="#changelog">
      Change Log
    </a>

  </div>

  <div class="container">

    <p id="introduction">
      <img style="width: 396px; height: 69px;" src="docs/images/underscore.png" alt="Underscore.js" />
    </p>

    <p>
      <a href="http://github.com/documentcloud/underscore/">Underscore</a> is a
      utility-belt library for JavaScript that provides a lot of the
      functional programming support that you would expect in
      <a href="http://prototypejs.org/api">Prototype.js</a>
      (or <a href="http://www.ruby-doc.org/core/classes/Enumerable.html">Ruby</a>),
      but without extending any of the built-in JavaScript objects. It's the
      tie to go along with <a href="http://docs.jquery.com">jQuery</a>'s tux,
      and <a href="http://backbonejs.org">Backbone.js</a>'s suspenders.
    </p>

    <p>
      Underscore provides 60-odd functions that support both the usual
      functional suspects: <b>map</b>, <b>select</b>, <b>invoke</b> &mdash;
      as well as more specialized helpers: function binding, javascript
      templating, deep equality testing, and so on. It delegates to built-in
      functions, if present, so modern browsers will use the
      native implementations of <b>forEach</b>, <b>map</b>, <b>reduce</b>,
      <b>filter</b>, <b>every</b>, <b>some</b> and <b>indexOf</b>.
    </p>

    <p>
      A complete <a href="test/test.html">Test &amp; Benchmark Suite</a>
      is included for your perusal.
    </p>

    <p>
      You may also read through the <a href="docs/underscore.html">annotated source code</a>.
    </p>

    <p>
      The project is
      <a href="http://github.com/documentcloud/underscore/">hosted on GitHub</a>.
      You can report bugs and discuss features on the
      <a href="http://github.com/documentcloud/underscore/issues">issues page</a>,
      on Freenode in the <tt>#documentcloud</tt> channel,
      or send tweets to <a href="http://twitter.com/documentcloud">@documentcloud</a>.
    </p>

    <p>
      <i>Underscore is an open-source component of <a href="http://documentcloud.org/">DocumentCloud</a>.</i>
    </p>

    <h2>Downloads <i style="padding-left: 12px; font-size:12px;">(Right-click, and use "Save As")</i></h2>

    <table>
      <tr>
        <td><a href="underscore.js">Development Version (1.3.1)</a></td>
        <td><i>34kb, Uncompressed with Comments</i></td>
      </tr>
      <tr>
        <td><a href="underscore-min.js">Production Version (1.3.1)</a></td>
        <td><i>&lt; 4kb, Minified and Gzipped</i></td>
      </tr>
    </table>

    <div class="warning">Upgrade warning: version 1.3.0 removes AMD (RequireJS) support.</div>

    <div id="documentation">

      <h2 id="collections">Collection Functions (Arrays or Objects)</h2>

      <p id="each">
        <b class="header">each</b><code>_.each(list, iterator, [context])</code>
        <span class="alias">Alias: <b>forEach</b></span>
        <br />
        Iterates over a <b>list</b> of elements, yielding each in turn to an <b>iterator</b>
        function. The <b>iterator</b> is bound to the <b>context</b> object, if one is
        passed. Each invocation of <b>iterator</b> is called with three arguments:
        <tt>(element, index, list)</tt>. If <b>list</b> is a JavaScript object, <b>iterator</b>'s
        arguments will be <tt>(value, key, list)</tt>. Delegates to the native
        <b>forEach</b> function if it exists.
      </p>
      <pre>
_.each([1, 2, 3], function(num){ alert(num); });
=&gt; alerts each number in turn...
_.each({one : 1, two : 2, three : 3}, function(num, key){ alert(num); });
=&gt; alerts each number in turn...</pre>

      <p id="map">
        <b class="header">map</b><code>_.map(list, iterator, [context])</code>
        <span class="alias">Alias: <b>collect</b></span>
        <br />
        Produces a new array of values by mapping each value in <b>list</b>
        through a transformation function (<b>iterator</b>). If the native <b>map</b> method
        exists, it will be used instead. If <b>list</b> is a JavaScript object,
        <b>iterator</b>'s arguments will be <tt>(value, key, list)</tt>.
      </p>
      <pre>
_.map([1, 2, 3], function(num){ return num * 3; });
=&gt; [3, 6, 9]
_.map({one : 1, two : 2, three : 3}, function(num, key){ return num * 3; });
=&gt; [3, 6, 9]</pre>

      <p id="reduce">
        <b class="header">reduce</b><code>_.reduce(list, iterator, memo, [context])</code>
        <span class="alias">Aliases: <b>inject, foldl</b></span>
        <br />
        Also known as <b>inject</b> and <b>foldl</b>, <b>reduce</b> boils down a
        <b>list</b> of values into a single value. <b>Memo</b> is the initial state
        of the reduction, and each successive step of it should be returned by
        <b>iterator</b>.
      </p>
      <pre>
var sum = _.reduce([1, 2, 3], function(memo, num){ return memo + num; }, 0);
=&gt; 6
</pre>

      <p id="reduceRight">
        <b class="header">reduceRight</b><code>_.reduceRight(list, iterator, memo, [context])</code>
        <span class="alias">Alias: <b>foldr</b></span>
        <br />
        The right-associative version of <b>reduce</b>. Delegates to the
        JavaScript 1.8 version of <b>reduceRight</b>, if it exists. <b>Foldr</b>
        is not as useful in JavaScript as it would be in a language with lazy
        evaluation.
      </p>
      <pre>
var list = [[0, 1], [2, 3], [4, 5]];
var flat = _.reduceRight(list, function(a, b) { return a.concat(b); }, []);
=&gt; [4, 5, 2, 3, 0, 1]
</pre>

      <p id="find">
        <b class="header">find</b><code>_.find(list, iterator, [context])</code>
        <span class="alias">Alias: <b>detect</b></span>
        <br />
        Looks through each value in the <b>list</b>, returning the first one that
        passes a truth test (<b>iterator</b>). The function returns as
        soon as it finds an acceptable element, and doesn't traverse the
        entire list.
      </p>
      <pre>
var even = _.find([1, 2, 3, 4, 5, 6], function(num){ return num % 2 == 0; });
=&gt; 2
</pre>

      <p id="filter">
        <b class="header">filter</b><code>_.filter(list, iterator, [context])</code>
        <span class="alias">Alias: <b>select</b></span>
        <br />
        Looks through each value in the <b>list</b>, returning an array of all
        the values that pass a truth test (<b>iterator</b>). Delegates to the
        native <b>filter</b> method, if it exists.
      </p>
      <pre>
var evens = _.filter([1, 2, 3, 4, 5, 6], function(num){ return num % 2 == 0; });
=&gt; [2, 4, 6]
</pre>

      <p id="reject">
        <b class="header">reject</b><code>_.reject(list, iterator, [context])</code>
        <br />
        Returns the values in <b>list</b> without the elements that the truth
        test (<b>iterator</b>) passes. The opposite of <b>filter</b>.
      </p>
      <pre>
var odds = _.reject([1, 2, 3, 4, 5, 6], function(num){ return num % 2 == 0; });
=&gt; [1, 3, 5]
</pre>

      <p id="all">
        <b class="header">all</b><code>_.all(list, iterator, [context])</code>
        <span class="alias">Alias: <b>every</b></span>
        <br />
        Returns <i>true</i> if all of the values in the <b>list</b> pass the <b>iterator</b>
        truth test. Delegates to the native method <b>every</b>, if present.
      </p>
      <pre>
_.all([true, 1, null, 'yes'], _.identity);
=&gt; false
</pre>

      <p id="any">
        <b class="header">any</b><code>_.any(list, [iterator], [context])</code>
        <span class="alias">Alias: <b>some</b></span>
        <br />
        Returns <i>true</i> if any of the values in the <b>list</b> pass the
        <b>iterator</b> truth test. Short-circuits and stops traversing the list
        if a true element is found. Delegates to the native method <b>some</b>,
        if present.
      </p>
      <pre>
_.any([null, 0, 'yes', false]);
=&gt; true
</pre>

      <p id="include">
        <b class="header">include</b><code>_.include(list, value)</code>
        <span class="alias">Alias: <b>contains</b></span>
        <br />
        Returns <i>true</i> if the <b>value</b> is present in the <b>list</b>, using
        <i>===</i> to test equality. Uses <b>indexOf</b> internally, if <b>list</b>
        is an Array.
      </p>
      <pre>
_.include([1, 2, 3], 3);
=&gt; true
</pre>

      <p id="invoke">
        <b class="header">invoke</b><code>_.invoke(list, methodName, [*arguments])</code>
        <br />
        Calls the method named by <b>methodName</b> on each value in the <b>list</b>.
        Any extra arguments passed to <b>invoke</b> will be forwarded on to the
        method invocation.
      </p>
      <pre>
_.invoke([[5, 1, 7], [3, 2, 1]], 'sort');
=&gt; [[1, 5, 7], [1, 2, 3]]
</pre>

      <p id="pluck">
        <b class="header">pluck</b><code>_.pluck(list, propertyName)</code>
        <br />
        A convenient version of what is perhaps the most common use-case for
        <b>map</b>: extracting a list of property values.
      </p>
      <pre>
var stooges = [{name : 'moe', age : 40}, {name : 'larry', age : 50}, {name : 'curly', age : 60}];
_.pluck(stooges, 'name');
=&gt; ["moe", "larry", "curly"]
</pre>

      <p id="max">
        <b class="header">max</b><code>_.max(list, [iterator], [context])</code>
        <br />
        Returns the maximum value in <b>list</b>. If <b>iterator</b> is passed,
        it will be used on each value to generate the criterion by which the
        value is ranked.
      </p>
      <pre>
var stooges = [{name : 'moe', age : 40}, {name : 'larry', age : 50}, {name : 'curly', age : 60}];
_.max(stooges, function(stooge){ return stooge.age; });
=&gt; {name : 'curly', age : 60};
</pre>

      <p id="min">
        <b class="header">min</b><code>_.min(list, [iterator], [context])</code>
        <br />
        Returns the minimum value in <b>list</b>. If <b>iterator</b> is passed,
        it will be used on each value to generate the criterion by which the
        value is ranked.
      </p>
      <pre>
var numbers = [10, 5, 100, 2, 1000];
_.min(numbers);
=&gt; 2
</pre>

      <p id="sortBy">
        <b class="header">sortBy</b><code>_.sortBy(list, iterator, [context])</code>
        <br />
        Returns a sorted copy of <b>list</b>, ranked in ascending order by the
        results of running each value through <b>iterator</b>.
      </p>
      <pre>
_.sortBy([1, 2, 3, 4, 5, 6], function(num){ return Math.sin(num); });
=&gt; [5, 4, 6, 3, 1, 2]
</pre>

      <p id="groupBy">
        <b class="header">groupBy</b><code>_.groupBy(list, iterator)</code>
        <br />
        Splits a collection into sets, grouped by the result of running each
        value through <b>iterator</b>. If <b>iterator</b> is a string instead of
        a function, groups by the property named by <b>iterator</b> on each of
        the values.
      </p>
      <pre>
_.groupBy([1.3, 2.1, 2.4], function(num){ return Math.floor(num); });
=&gt; {1: [1.3], 2: [2.1, 2.4]}

_.groupBy(['one', 'two', 'three'], 'length');
=&gt; {3: ["one", "two"], 5: ["three"]}
</pre>

      <p id="sortedIndex">
        <b class="header">sortedIndex</b><code>_.sortedIndex(list, value, [iterator])</code>
        <br />
        Uses a binary search to determine the index at which the <b>value</b>
        <i>should</i> be inserted into the <b>list</b> in order to maintain the <b>list</b>'s
        sorted order. If an <b>iterator</b> is passed, it will be used to compute
        the sort ranking of each value.
      </p>
      <pre>
_.sortedIndex([10, 20, 30, 40, 50], 35);
=&gt; 3
</pre>

      <p id="shuffle">
        <b class="header">shuffle</b><code>_.shuffle(list)</code>
        <br />
        Returns a shuffled copy of the <b>list</b>, using a version of the
        <a href="http://en.wikipedia.org/wiki/Fisher%E2%80%93Yates_shuffle">Fisher-Yates shuffle</a>.
      </p>
      <pre>
_.shuffle([1, 2, 3, 4, 5, 6]);
=&gt; [4, 1, 6, 3, 5, 2]
</pre>

      <p id="toArray">
        <b class="header">toArray</b><code>_.toArray(list)</code>
        <br />
        Converts the <b>list</b> (anything that can be iterated over), into a
        real Array. Useful for transmuting the <b>arguments</b> object.
      </p>
      <pre>
(function(){ return _.toArray(arguments).slice(1); })(1, 2, 3, 4);
=&gt; [2, 3, 4]
</pre>

      <p id="size">
        <b class="header">size</b><code>_.size(list)</code>
        <br />
        Return the number of values in the <b>list</b>.
      </p>
      <pre>
_.size({one : 1, two : 2, three : 3});
=&gt; 3
</pre>

      <h2 id="arrays">Array Functions</h2>

      <p>
        <i>Note: All array functions will also work on the <b>arguments</b> object.</i>
      </p>

      <p id="first">
        <b class="header">first</b><code>_.first(array, [n])</code>
        <span class="alias">Alias: <b>head</b></span>
        <br />
        Returns the first element of an <b>array</b>. Passing <b>n</b> will
        return the first <b>n</b> elements of the array.
      </p>
      <pre>
_.first([5, 4, 3, 2, 1]);
=&gt; 5
</pre>

      <p id="initial">
        <b class="header">initial</b><code>_.initial(array, [n])</code>
        <br />
        Returns everything but the last entry of the array. Especially useful on
        the arguments object. Pass <b>n</b> to exclude the last <b>n</b> elements
        from the result.
      </p>
      <pre>
_.initial([5, 4, 3, 2, 1]);
=&gt; [5, 4, 3, 2]
</pre>

      <p id="last">
        <b class="header">last</b><code>_.last(array, [n])</code>
        <br />
        Returns the last element of an <b>array</b>. Passing <b>n</b> will return
        the last <b>n</b> elements of the array.
      </p>
      <pre>
_.last([5, 4, 3, 2, 1]);
=&gt; 1
</pre>

      <p id="rest">
        <b class="header">rest</b><code>_.rest(array, [index])</code>
        <span class="alias">Alias: <b>tail</b></span>
        <br />
        Returns the <b>rest</b> of the elements in an array. Pass an <b>index</b>
        to return the values of the array from that index onward.
      </p>
      <pre>
_.rest([5, 4, 3, 2, 1]);
=&gt; [4, 3, 2, 1]
</pre>

      <p id="compact">
        <b class="header">compact</b><code>_.compact(array)</code>
        <br />
        Returns a copy of the <b>array</b> with all falsy values removed.
        In JavaScript, <i>false</i>, <i>null</i>, <i>0</i>, <i>""</i>,
        <i>undefined</i> and <i>NaN</i> are all falsy.
      </p>
      <pre>
_.compact([0, 1, false, 2, '', 3]);
=&gt; [1, 2, 3]
</pre>

      <p id="flatten">
        <b class="header">flatten</b><code>_.flatten(array, [shallow])</code>
        <br />
        Flattens a nested <b>array</b> (the nesting can be to any depth). If you
        pass <b>shallow</b>, the array will only be flattened a single level.
      </p>
      <pre>
_.flatten([1, [2], [3, [[4]]]]);
=&gt; [1, 2, 3, 4];

_.flatten([1, [2], [3, [[4]]]], true);
=&gt; [1, 2, 3, [[4]]];
</pre>

      <p id="without">
        <b class="header">without</b><code>_.without(array, [*values])</code>
        <br />
        Returns a copy of the <b>array</b> with all instances of the <b>values</b>
        removed. <i>===</i> is used for the equality test.
      </p>
      <pre>
_.without([1, 2, 1, 0, 3, 1, 4], 0, 1);
=&gt; [2, 3, 4]
</pre>

      <p id="union">
        <b class="header">union</b><code>_.union(*arrays)</code>
        <br />
        Computes the union of the passed-in <b>arrays</b>: the list of unique items,
        in order, that are present in one or more of the <b>arrays</b>.
      </p>
      <pre>
_.union([1, 2, 3], [101, 2, 1, 10], [2, 1]);
=&gt; [1, 2, 3, 101, 10]
</pre>

      <p id="intersection">
        <b class="header">intersection</b><code>_.intersection(*arrays)</code>
        <br />
        Computes the list of values that are the intersection of all the <b>arrays</b>.
        Each value in the result is present in each of the <b>arrays</b>.
      </p>
      <pre>
_.intersection([1, 2, 3], [101, 2, 1, 10], [2, 1]);
=&gt; [1, 2]
</pre>

      <p id="difference">
        <b class="header">difference</b><code>_.difference(array, *others)</code>
        <br />
        Similar to <b>without</b>, but returns the values from <b>array</b> that
        are not present in the <b>other</b> arrays.
      </p>
      <pre>
_.difference([1, 2, 3, 4, 5], [5, 2, 10]);
=&gt; [1, 3, 4]
</pre>

      <p id="uniq">
        <b class="header">uniq</b><code>_.uniq(array, [isSorted], [iterator])</code>
        <span class="alias">Alias: <b>unique</b></span>
        <br />
        Produces a duplicate-free version of the <b>array</b>, using <i>===</i> to test
        object equality. If you know in advance that the <b>array</b> is sorted,
        passing <i>true</i> for <b>isSorted</b> will run a much faster algorithm.
        If you want to compute unique items based on a transformation, pass an
        <b>iterator</b> function.
      </p>
      <pre>
_.uniq([1, 2, 1, 3, 1, 4]);
=&gt; [1, 2, 3, 4]
</pre>

      <p id="zip">
        <b class="header">zip</b><code>_.zip(*arrays)</code>
        <br />
        Merges together the values of each of the <b>arrays</b> with the
        values at the corresponding position. Useful when you have separate
        data sources that are coordinated through matching array indexes.
        If you're working with a matrix of nested arrays, <b>zip.apply</b>
        can transpose the matrix in a similar fashion.
      </p>
      <pre>
_.zip(['moe', 'larry', 'curly'], [30, 40, 50], [true, false, false]);
=&gt; [["moe", 30, true], ["larry", 40, false], ["curly", 50, false]]
</pre>

      <p id="indexOf">
        <b class="header">indexOf</b><code>_.indexOf(array, value, [isSorted])</code>
        <br />
        Returns the index at which <b>value</b> can be found in the <b>array</b>,
        or <i>-1</i> if value is not present in the <b>array</b>. Uses the native
        <b>indexOf</b> function unless it's missing. If you're working with a
        large array, and you know that the array is already sorted, pass <tt>true</tt>
        for <b>isSorted</b> to use a faster binary search.
      </p>
      <pre>
_.indexOf([1, 2, 3], 2);
=&gt; 1
</pre>

      <p id="lastIndexOf">
        <b class="header">lastIndexOf</b><code>_.lastIndexOf(array, value)</code>
        <br />
        Returns the index of the last occurrence of <b>value</b> in the <b>array</b>,
        or <i>-1</i> if value is not present. Uses the native <b>lastIndexOf</b>
        function if possible.
      </p>
      <pre>
_.lastIndexOf([1, 2, 3, 1, 2, 3], 2);
=&gt; 4
</pre>

      <p id="range">
        <b class="header">range</b><code>_.range([start], stop, [step])</code>
        <br />
        A function to create flexibly-numbered lists of integers, handy for
        <tt>each</tt> and <tt>map</tt> loops. <b>start</b>, if omitted, defaults
        to <i>0</i>; <b>step</b> defaults to <i>1</i>. Returns a list of integers
        from <b>start</b> to <b>stop</b>, incremented (or decremented) by <b>step</b>,
        exclusive.
      </p>
      <pre>
_.range(10);
=&gt; [0, 1, 2, 3, 4, 5, 6, 7, 8, 9]
_.range(1, 11);
=&gt; [1, 2, 3, 4, 5, 6, 7, 8, 9, 10]
_.range(0, 30, 5);
=&gt; [0, 5, 10, 15, 20, 25]
_.range(0, -10, -1);
=&gt; [0, -1, -2, -3, -4, -5, -6, -7, -8, -9]
_.range(0);
=&gt; []
</pre>

      <h2 id="functions">Function (uh, ahem) Functions</h2>

      <p id="bind">
        <b class="header">bind</b><code>_.bind(function, object, [*arguments])</code>
        <br />
        Bind a <b>function</b> to an <b>object</b>, meaning that whenever
        the function is called, the value of <i>this</i> will be the <b>object</b>.
        Optionally, bind <b>arguments</b> to the <b>function</b> to pre-fill them,
        also known as <b>partial application</b>.
      </p>
      <pre>
var func = function(greeting){ return greeting + ': ' + this.name };
func = _.bind(func, {name : 'moe'}, 'hi');
func();
=&gt; 'hi: moe'
</pre>

      <p id="bindAll">
        <b class="header">bindAll</b><code>_.bindAll(object, [*methodNames])</code>
        <br />
        Binds a number of methods on the <b>object</b>, specified by
        <b>methodNames</b>, to be run in the context of that object whenever they
        are invoked. Very handy for binding functions that are going to be used
        as event handlers, which would otherwise be invoked with a fairly useless
        <i>this</i>. If no <b>methodNames</b> are provided, all of the object's
        function properties will be bound to it.
      </p>
      <pre>
var buttonView = {
  label   : 'underscore',
  onClick : function(){ alert('clicked: ' + this.label); },
  onHover : function(){ console.log('hovering: ' + this.label); }
};
_.bindAll(buttonView);
jQuery('#underscore_button').bind('click', buttonView.onClick);
=&gt; When the button is clicked, this.label will have the correct value...
</pre>

      <p id="memoize">
        <b class="header">memoize</b><code>_.memoize(function, [hashFunction])</code>
        <br />
        Memoizes a given <b>function</b> by caching the computed result. Useful
        for speeding up slow-running computations. If passed an optional
        <b>hashFunction</b>, it will be used to compute the hash key for storing
        the result, based on the arguments to the original function. The default
        <b>hashFunction</b> just uses the first argument to the memoized function
        as the key.
      </p>
      <pre>
var fibonacci = _.memoize(function(n) {
  return n &lt; 2 ? n : fibonacci(n - 1) + fibonacci(n - 2);
});
</pre>

      <p id="delay">
        <b class="header">delay</b><code>_.delay(function, wait, [*arguments])</code>
        <br />
        Much like <b>setTimeout</b>, invokes <b>function</b> after <b>wait</b>
        milliseconds. If you pass the optional <b>arguments</b>, they will be
        forwarded on to the <b>function</b> when it is invoked.
      </p>
      <pre>
var log = _.bind(console.log, console);
_.delay(log, 1000, 'logged later');
=&gt; 'logged later' // Appears after one second.
</pre>

      <p id="defer">
        <b class="header">defer</b><code>_.defer(function)</code>
        <br />
        Defers invoking the <b>function</b> until the current call stack has cleared,
        similar to using <b>setTimeout</b> with a delay of 0. Useful for performing
        expensive computations or HTML rendering in chunks without blocking the UI thread
        from updating.
      </p>
      <pre>
_.defer(function(){ alert('deferred'); });
// Returns from the function before the alert runs.
</pre>

      <p id="throttle">
        <b class="header">throttle</b><code>_.throttle(function, wait)</code>
        <br />
        Creates and returns a new, throttled version of the passed function,
        that, when invoked repeatedly, will only actually call the original function
        at most once per every <b>wait</b>
        milliseconds. Useful for rate-limiting events that occur faster than you
        can keep up with.
      </p>
      <pre>
var throttled = _.throttle(updatePosition, 100);
$(window).scroll(throttled);
</pre>

      <p id="debounce">
        <b class="header">debounce</b><code>_.debounce(function, wait)</code>
        <br />
        Creates and returns a new debounced version of the passed function that
        will postpone its execution until after
        <b>wait</b> milliseconds have elapsed since the last time it
        was invoked. Useful for implementing behavior that should only happen
        <i>after</i> the input has stopped arriving. For example: rendering a
        preview of a Markdown comment, recalculating a layout after the window
        has stopped being resized, and so on.
      </p>
      <pre>
var lazyLayout = _.debounce(calculateLayout, 300);
$(window).resize(lazyLayout);
</pre>

      <p id="once">
        <b class="header">once</b><code>_.once(function)</code>
        <br />
        Creates a version of the function that can only be called one time.
        Repeated calls to the modified function will have no effect, returning
        the value from the original call. Useful for initialization functions,
        instead of having to set a boolean flag and then check it later.
      </p>
      <pre>
var initialize = _.once(createApplication);
initialize();
initialize();
// Application is only created once.
</pre>

      <p id="after">
        <b class="header">after</b><code>_.after(count, function)</code>
        <br />
        Creates a version of the function that will only be run after first
        being called <b>count</b> times. Useful for grouping asynchronous responses,
        where you want to be sure that all the async calls have finished, before
        proceeding.
      </p>
      <pre>
var renderNotes = _.after(notes.length, render);
_.each(notes, function(note) {
  note.asyncSave({success: renderNotes});
});
// renderNotes is run once, after all notes have saved.
</pre>

      <p id="wrap">
        <b class="header">wrap</b><code>_.wrap(function, wrapper)</code>
        <br />
        Wraps the first <b>function</b> inside of the <b>wrapper</b> function,
        passing it as the first argument. This allows the <b>wrapper</b> to
        execute code before and after the <b>function</b> runs, adjust the arguments,
        and execute it conditionally.
      </p>
      <pre>
var hello = function(name) { return "hello: " + name; };
hello = _.wrap(hello, function(func) {
  return "before, " + func("moe") + ", after";
});
hello();
=&gt; 'before, hello: moe, after'
</pre>

      <p id="compose">
        <b class="header">compose</b><code>_.compose(*functions)</code>
        <br />
        Returns the composition of a list of <b>functions</b>, where each function
        consumes the return value of the function that follows. In math terms,
        composing the functions <i>f()</i>, <i>g()</i>, and <i>h()</i> produces
        <i>f(g(h()))</i>.
      </p>
      <pre>
var greet    = function(name){ return "hi: " + name; };
var exclaim  = function(statement){ return statement + "!"; };
var welcome = _.compose(exclaim, greet);
welcome('moe');
=&gt; 'hi: moe!'
</pre>

      <h2 id="objects">Object Functions</h2>

      <p id="keys">
        <b class="header">keys</b><code>_.keys(object)</code>
        <br />
        Retrieve all the names of the <b>object</b>'s properties.
      </p>
      <pre>
_.keys({one : 1, two : 2, three : 3});
=&gt; ["one", "two", "three"]
</pre>

      <p id="values">
        <b class="header">values</b><code>_.values(object)</code>
        <br />
        Return all of the values of the <b>object</b>'s properties.
      </p>
      <pre>
_.values({one : 1, two : 2, three : 3});
=&gt; [1, 2, 3]
</pre>

      <p id="object-functions">
        <b class="header">functions</b><code>_.functions(object)</code>
        <span class="alias">Alias: <b>methods</b></span>
        <br />
        Returns a sorted list of the names of every method in an object &mdash;
        that is to say, the name of every function property of the object.
      </p>
      <pre>
_.functions(_);
=&gt; ["all", "any", "bind", "bindAll", "clone", "compact", "compose" ...
</pre>

      <p id="extend">
        <b class="header">extend</b><code>_.extend(destination, *sources)</code>
        <br />
        Copy all of the properties in the <b>source</b> objects over to the
        <b>destination</b> object, and return the <b>destination</b> object.
        It's in-order, so the last source will override properties of the same
        name in previous arguments.
      </p>
      <pre>
_.extend({name : 'moe'}, {age : 50});
=&gt; {name : 'moe', age : 50}
</pre>

      <p id="defaults">
        <b class="header">defaults</b><code>_.defaults(object, *defaults)</code>
        <br />
        Fill in missing properties in <b>object</b> with default values from the
        <b>defaults</b> objects, and return the <b>object</b>. As soon as the
        property is filled, further defaults will have no effect.
      </p>
      <pre>
var iceCream = {flavor : "chocolate"};
_.defaults(iceCream, {flavor : "vanilla", sprinkles : "lots"});
=&gt; {flavor : "chocolate", sprinkles : "lots"}
</pre>

      <p id="clone">
        <b class="header">clone</b><code>_.clone(object)</code>
        <br />
        Create a shallow-copied clone of the <b>object</b>. Any nested objects
        or arrays will be copied by reference, not duplicated.
      </p>
      <pre>
_.clone({name : 'moe'});
=&gt; {name : 'moe'};
</pre>

      <p id="tap">
        <b class="header">tap</b><code>_.tap(object, interceptor)</code>
        <br />
        Invokes <b>interceptor</b> with the <b>object</b>, and then returns <b>object</b>.
        The primary purpose of this method is to "tap into" a method chain, in order to perform operations on intermediate results within the chain.
      </p>
      <pre>
_.chain([1,2,3,200])
  .filter(function(num) { return num % 2 == 0; })
  .tap(console.log)
  .map(function(num) { return num * num })
  .value();
=&gt; [2, 200]
=&gt; [4, 40000]
</pre>

      <p id="has">
        <b class="header">has</b><code>_.has(object, key)</code>
        <br />
        Does the object contain the given key? Identical to
        <tt>object.hasOwnProperty(key)</tt>, but uses a safe reference to the
        <tt>hasOwnProperty</tt> function, in case it's been
        <a href="http://www.devthought.com/2012/01/18/an-object-is-not-a-hash/">overridden accidentally</a>.
      </p>
      <pre>
_.has({a: 1, b: 2, c: 3}, "b");
=&gt; true
</pre>

      <p id="isEqual">
        <b class="header">isEqual</b><code>_.isEqual(object, other)</code>
        <br />
        Performs an optimized deep comparison between the two objects, to determine
        if they should be considered equal.
      </p>
      <pre>
var moe   = {name : 'moe', luckyNumbers : [13, 27, 34]};
var clone = {name : 'moe', luckyNumbers : [13, 27, 34]};
moe == clone;
=&gt; false
_.isEqual(moe, clone);
=&gt; true
</pre>

      <p id="isEmpty">
        <b class="header">isEmpty</b><code>_.isEmpty(object)</code>
        <br />
        Returns <i>true</i> if <b>object</b> contains no values.
      </p>
      <pre>
_.isEmpty([1, 2, 3]);
=&gt; false
_.isEmpty({});
=&gt; true
</pre>

      <p id="isElement">
        <b class="header">isElement</b><code>_.isElement(object)</code>
        <br />
        Returns <i>true</i> if <b>object</b> is a DOM element.
      </p>
      <pre>
_.isElement(jQuery('body')[0]);
=&gt; true
</pre>

      <p id="isArray">
        <b class="header">isArray</b><code>_.isArray(object)</code>
        <br />
        Returns <i>true</i> if <b>object</b> is an Array.
      </p>
      <pre>
(function(){ return _.isArray(arguments); })();
=&gt; false
_.isArray([1,2,3]);
=&gt; true
</pre>

      <p id="isObject">
        <b class="header">isObject</b><code>_.isObject(value)</code>
        <br />
        Returns <i>true</i> if <b>value</b> is an Object.
      </p>
      <pre>
_.isObject({});
=&gt; true
_.isObject(1);
=&gt; false
</pre>

      <p id="isArguments">
        <b class="header">isArguments</b><code>_.isArguments(object)</code>
        <br />
        Returns <i>true</i> if <b>object</b> is an Arguments object.
      </p>
      <pre>
(function(){ return _.isArguments(arguments); })(1, 2, 3);
=&gt; true
_.isArguments([1,2,3]);
=&gt; false
</pre>

      <p id="isFunction">
        <b class="header">isFunction</b><code>_.isFunction(object)</code>
        <br />
        Returns <i>true</i> if <b>object</b> is a Function.
      </p>
      <pre>
_.isFunction(alert);
=&gt; true
</pre>

      <p id="isString">
        <b class="header">isString</b><code>_.isString(object)</code>
        <br />
        Returns <i>true</i> if <b>object</b> is a String.
      </p>
      <pre>
_.isString("moe");
=&gt; true
</pre>

      <p id="isNumber">
        <b class="header">isNumber</b><code>_.isNumber(object)</code>
        <br />
        Returns <i>true</i> if <b>object</b> is a Number (including <tt>NaN</tt>).
      </p>
      <pre>
_.isNumber(8.4 * 5);
=&gt; true
</pre>

      <p id="isBoolean">
        <b class="header">isBoolean</b><code>_.isBoolean(object)</code>
        <br />
        Returns <i>true</i> if <b>object</b> is either <i>true</i> or <i>false</i>.
      </p>
      <pre>
_.isBoolean(null);
=&gt; false
</pre>

      <p id="isDate">
        <b class="header">isDate</b><code>_.isDate(object)</code>
        <br />
        Returns <i>true</i> if <b>object</b> is a Date.
      </p>
      <pre>
_.isDate(new Date());
=&gt; true
</pre>

      <p id="isRegExp">
        <b class="header">isRegExp</b><code>_.isRegExp(object)</code>
        <br />
        Returns <i>true</i> if <b>object</b> is a RegExp.
      </p>
      <pre>
_.isRegExp(/moe/);
=&gt; true
</pre>

      <p id="isNaN">
        <b class="header">isNaN</b><code>_.isNaN(object)</code>
        <br />
        Returns <i>true</i> if <b>object</b> is <i>NaN</i>.<br /> Note: this is not
        the same as the native <b>isNaN</b> function, which will also return
        true if the variable is <i>undefined</i>.
      </p>
      <pre>
_.isNaN(NaN);
=&gt; true
isNaN(undefined);
=&gt; true
_.isNaN(undefined);
=&gt; false
</pre>

      <p id="isNull">
        <b class="header">isNull</b><code>_.isNull(object)</code>
        <br />
        Returns <i>true</i> if the value of <b>object</b> is <i>null</i>.
      </p>
      <pre>
_.isNull(null);
=&gt; true
_.isNull(undefined);
=&gt; false
</pre>

      <p id="isUndefined">
        <b class="header">isUndefined</b><code>_.isUndefined(variable)</code>
        <br />
        Returns <i>true</i> if <b>variable</b> is <i>undefined</i>.
      </p>
      <pre>
_.isUndefined(window.missingVariable);
=&gt; true
</pre>

      <h2 id="utility">Utility Functions</h2>

      <p id="noConflict">
        <b class="header">noConflict</b><code>_.noConflict()</code>
        <br />
        Give control of the "_" variable back to its previous owner. Returns
        a reference to the <b>Underscore</b> object.
      </p>
      <pre>
var underscore = _.noConflict();</pre>

      <p id="identity">
        <b class="header">identity</b><code>_.identity(value)</code>
        <br />
        Returns the same value that is used as the argument. In math:
        <tt>f(x) = x</tt><br />
        This function looks useless, but is used throughout Underscore as
        a default iterator.
      </p>
      <pre>
var moe = {name : 'moe'};
moe === _.identity(moe);
=&gt; true</pre>

      <p id="times">
        <b class="header">times</b><code>_.times(n, iterator)</code>
        <br />
        Invokes the given iterator function <b>n</b> times.
      </p>
      <pre>
_(3).times(function(){ genie.grantWish(); });</pre>

      <p id="mixin">
        <b class="header">mixin</b><code>_.mixin(object)</code>
        <br />
        Allows you to extend Underscore with your own utility functions. Pass
        a hash of <tt>{name: function}</tt> definitions to have your functions
        added to the Underscore object, as well as the OOP wrapper.
      </p>
      <pre>
_.mixin({
  capitalize : function(string) {
    return string.charAt(0).toUpperCase() + string.substring(1).toLowerCase();
  }
});
_("fabio").capitalize();
=&gt; "Fabio"
</pre>

      <p id="uniqueId">
        <b class="header">uniqueId</b><code>_.uniqueId([prefix])</code>
        <br />
        Generate a globally-unique id for client-side models or DOM elements
        that need one. If <b>prefix</b> is passed, the id will be appended to it.
        Without <b>prefix</b>, returns an integer.
      </p>
      <pre>
_.uniqueId('contact_');
=&gt; 'contact_104'</pre>

      <p id="escape">
        <b class="header">escape</b><code>_.escape(string)</code>
        <br />
        Escapes a string for insertion into HTML, replacing
        <tt>&amp;</tt>, <tt>&lt;</tt>, <tt>&gt;</tt>, <tt>&quot;</tt>, <tt>&#x27;</tt>, and <tt>&#x2F;</tt> characters.
      </p>
      <pre>
_.escape('Curly, Larry &amp; Moe');
=&gt; "Curly, Larry &amp;amp; Moe"</pre>

      <p id="result">
        <b class="header">result</b><code>_.result(object, property)</code>
        <br />
        If the value of the named property is a function then invoke it; otherwise, return it.
      </p>
      <pre>
var object = {cheese: 'crumpets', stuff: function(){ return 'nonsense'; }};
_.result(object, 'cheese');
=&gt; "crumpets"
_.result(object, 'stuff');
=&gt; "nonsense"</pre>

      <p id="template">
        <b class="header">template</b><code>_.template(templateString, [context])</code>
        <br />
        Compiles JavaScript templates into functions that can be evaluated
        for rendering. Useful for rendering complicated bits of HTML from JSON
        data sources. Template functions can both interpolate variables, using
        <tt>&lt;%= &hellip; %&gt;</tt>, as well as execute arbitrary JavaScript code, with
        <tt>&lt;% &hellip; %&gt;</tt>. If you wish to interpolate a value, and have
        it be HTML-escaped, use <tt>&lt;%- &hellip; %&gt;</tt> When you evaluate a template function, pass in a
        <b>context</b> object that has properties corresponding to the template's free
        variables. If you're writing a one-off, you can pass the <b>context</b>
        object as the second parameter to <b>template</b> in order to render
        immediately instead of returning a template function.
      </p>
      <pre>
var compiled = _.template("hello: &lt;%= name %&gt;");
compiled({name : 'moe'});
=&gt; "hello: moe"

var list = "&lt;% _.each(people, function(name) { %&gt; &lt;li&gt;&lt;%= name %&gt;&lt;/li&gt; &lt;% }); %&gt;";
_.template(list, {people : ['moe', 'curly', 'larry']});
=&gt; "&lt;li&gt;moe&lt;/li&gt;&lt;li&gt;curly&lt;/li&gt;&lt;li&gt;larry&lt;/li&gt;"

var template = _.template("&lt;b&gt;&lt;%- value %&gt;&lt;/b&gt;");
template({value : '&lt;script&gt;'});
=&gt; "&lt;b&gt;&amp;lt;script&amp;gt;&lt;/b&gt;"</pre>

      <p>
        You can also use <tt>print</tt> from within JavaScript code.  This is
        sometimes more convenient than using <tt>&lt;%= ... %&gt;</tt>.
      </p>

      <pre>
var compiled = _.template("&lt;% print('Hello ' + epithet); %&gt;");
compiled({epithet: "stooge"});
=&gt; "Hello stooge."</pre>

      <p>
        If ERB-style delimiters aren't your cup of tea, you can change Underscore's
        template settings to use different symbols to set off interpolated code.
        Define an <b>interpolate</b> regex to match expressions that should be
        interpolated verbatim, an <b>escape</b> regex to match expressions that should
        be inserted after being HTML escaped, and an <b>evaluate</b> regex to match
        expressions that should be evaluated without insertion into the resulting
        string. You may define or omit any combination of the three.
        For example, to perform
        <a href="http://github.com/janl/mustache.js#readme">Mustache.js</a>
        style templating:
      </p>

      <pre>
_.templateSettings = {
  interpolate : /\{\{(.+?)\}\}/g
};

var template = _.template("Hello {{ name }}!");
template({name : "Mustache"});
=&gt; "Hello Mustache!"</pre>

      <p>
        Precompiling your templates can be a big help when debugging errors you can't
        reproduce.  This is because precompiled templates can provide line numbers and
        a stack trace, something that is not possible when compiling templates on the client.
        <b>template</b> provides the <b>source</b> property on the compiled template
        function for easy precompilation.
      </p>

      <pre>&lt;script&gt;
  JST.project = <%= _.template(jstText).source %>;
&lt;/script&gt;</pre>


      <h2 id="chaining">Chaining</h2>

      <p>
        You can use Underscore in either an object-oriented or a functional style,
        depending on your preference. The following two lines of code are
        identical ways to double a list of numbers.
      </p>

    <pre>
_.map([1, 2, 3], function(n){ return n * 2; });
_([1, 2, 3]).map(function(n){ return n * 2; });</pre>

      <p>
        Calling <tt>chain</tt> on a wrapped object will cause all future method calls to
        return wrapped objects as well. When you've finished the computation,
        use <tt>value</tt> to retrieve the final value. Here's an example of chaining
        together a <b>map/flatten/reduce</b>, in order to get the word count of
        every word in a song.
      </p>

<pre>
var lyrics = [
  {line : 1, words : "I'm a lumberjack and I'm okay"},
  {line : 2, words : "I sleep all night and I work all day"},
  {line : 3, words : "He's a lumberjack and he's okay"},
  {line : 4, words : "He sleeps all night and he works all day"}
];

_.chain(lyrics)
  .map(function(line) { return line.words.split(' '); })
  .flatten()
  .reduce(function(counts, word) {
    counts[word] = (counts[word] || 0) + 1;
    return counts;
}, {}).value();

=&gt; {lumberjack : 2, all : 4, night : 2 ... }</pre>

      <p>
        In addition, the
        <a href="https://developer.mozilla.org/en/JavaScript/Reference/Global_Objects/Array/prototype">Array prototype's methods</a>
        are proxied through the chained Underscore object, so you can slip a
        <tt>reverse</tt> or a <tt>push</tt> into your chain, and continue to
        modify the array.
      </p>

      <p id="chain">
        <b class="header">chain</b><code>_.chain(obj)</code>
        <br />
        Returns a wrapped object. Calling methods on this object will continue
        to return wrapped objects until <tt>value</tt> is used.
      </p>
      <pre>
var stooges = [{name : 'curly', age : 25}, {name : 'moe', age : 21}, {name : 'larry', age : 23}];
var youngest = _.chain(stooges)
  .sortBy(function(stooge){ return stooge.age; })
  .map(function(stooge){ return stooge.name + ' is ' + stooge.age; })
  .first()
  .value();
=&gt; "moe is 21"
</pre>

      <p id="value">
        <b class="header">value</b><code>_(obj).value()</code>
        <br />
        Extracts the value of a wrapped object.
      </p>
      <pre>
_([1, 2, 3]).value();
=&gt; [1, 2, 3]
</pre>

      <h2 id="links">Links &amp; Suggested Reading</h2>

      <p>
        <a href="http://mirven.github.com/underscore.lua/">Underscore.lua</a>,
        a Lua port of the functions that are applicable in both languages.
        Includes OOP-wrapping and chaining.
        The <a href="http://github.com/mirven/underscore.lua">source</a> is
        available on GitHub.
      </p>

      <p>
        <a href="http://brianhaveri.github.com/Underscore.php/">Underscore.php</a>,
        a PHP port of the functions that are applicable in both languages.
        Includes OOP-wrapping and chaining.
        The <a href="http://github.com/brianhaveri/Underscore.php">source</a> is
        available on GitHub.
      </p>

      <p>
        <a href="http://vti.github.com/underscore-perl/">Underscore-perl</a>,
        a Perl port of many of the Underscore.js functions,
        aimed at on Perl hashes and arrays, also
        <a href="https://github.com/vti/underscore-perl/">available on GitHub</a>.
      </p>

      <p>
        <a href="https://github.com/edtsech/underscore.string">Underscore.string</a>,
        an Underscore extension that adds functions for string-manipulation:
        <tt>trim</tt>, <tt>startsWith</tt>, <tt>contains</tt>, <tt>capitalize</tt>,
        <tt>reverse</tt>, <tt>sprintf</tt>, and more.
      </p>

      <p>
        Ruby's <a href="http://ruby-doc.org/core/classes/Enumerable.html">Enumerable</a> module.
      </p>

      <p>
        <a href="http://www.prototypejs.org/">Prototype.js</a>, which provides
        JavaScript with collection functions in the manner closest to Ruby's Enumerable.
      </p>

      <p>
        Oliver Steele's
        <a href="http://osteele.com/sources/javascript/functional/">Functional JavaScript</a>,
        which includes comprehensive higher-order function support as well as string lambdas.
      </p>

      <p>
        Michael Aufreiter's <a href="http://substance.io/#michael/data-js">Data.js</a>,
        a data manipulation + persistence library for JavaScript.
      </p>

      <p>
        Python's <a href="http://docs.python.org/library/itertools.html">itertools</a>.
      </p>

      <h2 id="changelog">Change Log</h2>

      <p>
        <b class="header">1.3.1</b> &mdash; <small><i>Jan. 23, 2012</i></small><br />
        <ul>
          <li>
            Added an <tt>_.has</tt> function, as a safer way to use <tt>hasOwnProperty</tt>.
          </li>
          <li>
            Added <tt>_.collect</tt> as an alias for <tt>_.map</tt>. Smalltalkers, rejoice.
          </li>
          <li>
            Reverted an old change so that <tt>_.extend</tt> will correctly copy
            over keys with undefined values again.
          </li>
          <li>
            Bugfix to stop escaping slashes within interpolations in <tt>_.template</tt>.
          </li>
        </ul>
      </p>

      <p>
        <b class="header">1.3.0</b> &mdash; <small><i>Jan. 11, 2012</i></small><br />
        <ul>
          <li>
            Removed AMD (RequireJS) support from Underscore. If you'd like to use
            Underscore with RequireJS, you can load it as a normal script, wrap
            or patch your copy, or download a forked version.
          </li>
        </ul>
      </p>

      <p>
        <b class="header">1.2.4</b> &mdash; <small><i>Jan. 4, 2012</i></small><br />
        <ul>
          <li>
<<<<<<< HEAD
            You now can (and probably should, as it's simpler) 
            write <tt>_.chain(list)</tt> 
=======
            You now can (and probably should) write <tt>_.chain(list)</tt>
>>>>>>> 00ed5d70
            instead of <tt>_(list).chain()</tt>.
          </li>
          <li>
            Fix for escaped characters in Underscore templates, and for supporting
            customizations of <tt>_.templateSettings</tt> that only define one or
            two of the required regexes.
          </li>
          <li>
            Fix for passing an array as the first argument to an <tt>_.wrap</tt>'d function.
          </li>
          <li>
            Improved compatibility with ClojureScript, which adds a <tt>call</tt>
            function to <tt>String.prototype</tt>.
          </li>
        </ul>
      </p>

      <p>
        <b class="header">1.2.3</b> &mdash; <small><i>Dec. 7, 2011</i></small><br />
        <ul>
          <li>
            Dynamic scope is now preserved for compiled <tt>_.template</tt> functions,
            so you can use the value of <tt>this</tt> if you like.
          </li>
          <li>
            Sparse array support of <tt>_.indexOf</tt>, <tt>_.lastIndexOf</tt>.
          </li>
          <li>
            Both <tt>_.reduce</tt> and <tt>_.reduceRight</tt> can now be passed an
            explicitly <tt>undefined</tt> value. (There's no reason why you'd
            want to do this.)
          </li>
        </ul>
      </p>

      <p>
        <b class="header">1.2.2</b> &mdash; <small><i>Nov. 14, 2011</i></small><br />
        <ul>
          <li>
            Continued tweaks to <tt>_.isEqual</tt> semantics. Now JS primitives are
            considered equivalent to their wrapped versions, and arrays are compared
            by their numeric properties only <small>(#351)</small>.
          </li>
          <li>
            <tt>_.escape</tt> no longer tries to be smart about not double-escaping
            already-escaped HTML entities. Now it just escapes regardless <small>(#350)</small>.
          </li>
          <li>
            In <tt>_.template</tt>, you may now leave semicolons out of evaluated
            statements if you wish: <tt>&lt;% }) %&gt;</tt> <small>(#369)</small>.
          </li>
          <li>
            <tt>_.after(callback, 0)</tt> will now trigger the callback immediately,
            making "after" easier to use with asynchronous APIs <small>(#366)</small>.
          </li>
        </ul>
      </p>

      <p>
        <b class="header">1.2.1</b> &mdash; <small><i>Oct. 24, 2011</i></small><br />
        <ul>
          <li>
            Several important bug fixes for <tt>_.isEqual</tt>, which should now
            do better on mutated Arrays, and on non-Array objects with
            <tt>length</tt> properties. <small>(#329)</small>
          </li>
          <li>
            <b>jrburke</b> contributed Underscore exporting for AMD module loaders,
            and <b>tonylukasavage</b> for Appcelerator Titanium.
            <small>(#335, #338)</small>
          </li>
          <li>
            You can now <tt>_.groupBy(list, 'property')</tt> as a shortcut for
            grouping values by a particular common property.
          </li>
          <li>
            <tt>_.throttle</tt>'d functions now fire immediately upon invocation,
            and are rate-limited thereafter <small>(#170, #266)</small>.
          </li>
          <li>
            Most of the <tt>_.is[Type]</tt> checks no longer ducktype.
          </li>
          <li>
            The <tt>_.bind</tt> function now also works on constructors, a-la
            ES5 ... but you would never want to use <tt>_.bind</tt> on a
            constructor function.
          </li>
          <li>
            <tt>_.clone</tt> no longer wraps non-object types in Objects.
          </li>
          <li>
            <tt>_.find</tt> and <tt>_.filter</tt> are now the preferred names for
            <tt>_.detect</tt> and <tt>_.select</tt>.
          </li>
        </ul>
      </p>

      <p>
        <b class="header">1.2.0</b> &mdash; <small><i>Oct. 5, 2011</i></small><br />
        <ul>
          <li>
            The <tt>_.isEqual</tt> function now
            supports true deep equality comparisons, with checks for cyclic structures,
            thanks to Kit Cambridge.
          </li>
          <li>
            Underscore templates now support HTML escaping interpolations, using
            <tt>&lt;%- ... %&gt;</tt> syntax.
          </li>
          <li>
            Ryan Tenney contributed <tt>_.shuffle</tt>, which uses a modified
            Fisher-Yates to give you a shuffled copy of an array.
          </li>
          <li>
            <tt>_.uniq</tt> can now be passed an optional iterator, to determine by
            what criteria an object should be considered unique.
          </li>
          <li>
            <tt>_.last</tt> now takes an optional argument which will return the last
            N elements of the list.
          </li>
          <li>
            A new <tt>_.initial</tt> function was added, as a mirror of <tt>_.rest</tt>,
            which returns all the initial values of a list (except the last N).
          </li>
        </ul>
      </p>

      <p>
        <b class="header">1.1.7</b> &mdash; <small><i>July 13, 2011</i></small><br />
        Added <tt>_.groupBy</tt>, which aggregates a collection into groups of like items.
        Added <tt>_.union</tt> and <tt>_.difference</tt>, to complement the
        (re-named) <tt>_.intersection</tt>.
        Various improvements for support of sparse arrays.
        <tt>_.toArray</tt> now returns a clone, if directly passed an array.
        <tt>_.functions</tt> now also returns the names of functions that are present
        in the prototype chain.
      </p>

      <p>
        <b class="header">1.1.6</b> &mdash; <small><i>April 18, 2011</i></small><br />
        Added <tt>_.after</tt>, which will return a function that only runs after
        first being called a specified number of times.
        <tt>_.invoke</tt> can now take a direct function reference.
        <tt>_.every</tt> now requires an iterator function to be passed, which
        mirrors the ECMA5 API.
        <tt>_.extend</tt> no longer copies keys when the value is undefined.
        <tt>_.bind</tt> now errors when trying to bind an undefined value.
      </p>

      <p>
        <b class="header">1.1.5</b> &mdash; <small><i>Mar 20, 2011</i></small><br />
        Added an <tt>_.defaults</tt> function, for use merging together JS objects
        representing default options.
        Added an <tt>_.once</tt> function, for manufacturing functions that should
        only ever execute a single time.
        <tt>_.bind</tt> now delegates to the native ECMAScript 5 version,
        where available.
        <tt>_.keys</tt> now throws an error when used on non-Object values, as in
        ECMAScript 5.
        Fixed a bug with <tt>_.keys</tt> when used over sparse arrays.
      </p>

      <p>
        <b class="header">1.1.4</b> &mdash; <small><i>Jan 9, 2011</i></small><br />
        Improved compliance with ES5's Array methods when passing <tt>null</tt>
        as a value. <tt>_.wrap</tt> now correctly sets <tt>this</tt> for the
        wrapped function. <tt>_.indexOf</tt> now takes an optional flag for
        finding the insertion index in an array that is guaranteed to already
        be sorted. Avoiding the use of <tt>.callee</tt>, to allow <tt>_.isArray</tt>
        to work properly in ES5's strict mode.
      </p>

      <p>
        <b class="header">1.1.3</b> &mdash; <small><i>Dec 1, 2010</i></small><br />
        In CommonJS, Underscore may now be required with just: <br />
        <tt>var _ = require("underscore")</tt>.
        Added <tt>_.throttle</tt> and <tt>_.debounce</tt> functions.
        Removed <tt>_.breakLoop</tt>, in favor of an ECMA5-style un-<i>break</i>-able
        each implementation &mdash; this removes the try/catch, and you'll now have
        better stack traces for exceptions that are thrown within an Underscore iterator.
        Improved the <b>isType</b> family of functions for better interoperability
        with Internet Explorer host objects.
        <tt>_.template</tt> now correctly escapes backslashes in templates.
        Improved <tt>_.reduce</tt> compatibility with the ECMA5 version:
        if you don't pass an initial value, the first item in the collection is used.
        <tt>_.each</tt> no longer returns the iterated collection, for improved
        consistency with ES5's <tt>forEach</tt>.
      </p>

      <p>
        <b class="header">1.1.2</b><br />
        Fixed <tt>_.contains</tt>, which was mistakenly pointing at
        <tt>_.intersect</tt> instead of <tt>_.include</tt>, like it should
        have been. Added <tt>_.unique</tt> as an alias for <tt>_.uniq</tt>.
      </p>

      <p>
        <b class="header">1.1.1</b><br />
        Improved the speed of <tt>_.template</tt>, and its handling of multiline
        interpolations. Ryan Tenney contributed optimizations to many Underscore
        functions. An annotated version of the source code is now available.
      </p>

      <p>
        <b class="header">1.1.0</b><br />
        The method signature of <tt>_.reduce</tt> has been changed to match
        the ECMAScript 5 signature, instead of the Ruby/Prototype.js version.
        This is a backwards-incompatible change. <tt>_.template</tt> may now be
        called with no arguments, and preserves whitespace. <tt>_.contains</tt>
        is a new alias for <tt>_.include</tt>.
      </p>

      <p>
        <b class="header">1.0.4</b><br />
        <a href="http://themoell.com/">Andri Möll</a> contributed the <tt>_.memoize</tt>
        function, which can be used to speed up expensive repeated computations
        by caching the results.
      </p>

      <p>
        <b class="header">1.0.3</b><br />
        Patch that makes <tt>_.isEqual</tt> return <tt>false</tt> if any property
        of the compared object has a <tt>NaN</tt> value. Technically the correct
        thing to do, but of questionable semantics. Watch out for NaN comparisons.
      </p>

      <p>
        <b class="header">1.0.2</b><br />
        Fixes <tt>_.isArguments</tt> in recent versions of Opera, which have
        arguments objects as real Arrays.
      </p>

      <p>
        <b class="header">1.0.1</b><br />
        Bugfix for <tt>_.isEqual</tt>, when comparing two objects with the same
        number of undefined keys, but with different names.
      </p>

      <p>
        <b class="header">1.0.0</b><br />
        Things have been stable for many months now, so Underscore is now
        considered to be out of beta, at <b>1.0</b>. Improvements since <b>0.6</b>
        include <tt>_.isBoolean</tt>, and the ability to have <tt>_.extend</tt>
        take multiple source objects.
      </p>

      <p>
        <b class="header">0.6.0</b><br />
        Major release. Incorporates a number of
        <a href="http://github.com/ratbeard">Mile Frawley's</a> refactors for
        safer duck-typing on collection functions, and cleaner internals. A new
        <tt>_.mixin</tt> method that allows you to extend Underscore with utility
        functions of your own. Added <tt>_.times</tt>, which works the same as in
        Ruby or Prototype.js. Native support for ECMAScript 5's <tt>Array.isArray</tt>,
        and <tt>Object.keys</tt>.
      </p>

      <p>
        <b class="header">0.5.8</b><br />
        Fixed Underscore's collection functions to work on
        <a href="https://developer.mozilla.org/En/DOM/NodeList">NodeLists</a> and
        <a href="https://developer.mozilla.org/En/DOM/HTMLCollection">HTMLCollections</a>
        once more, thanks to
        <a href="http://github.com/jmtulloss">Justin Tulloss</a>.
      </p>

      <p>
        <b class="header">0.5.7</b><br />
        A safer implementation of <tt>_.isArguments</tt>, and a
        faster <tt>_.isNumber</tt>,<br />thanks to
        <a href="http://jedschmidt.com/">Jed Schmidt</a>.
      </p>

      <p>
        <b class="header">0.5.6</b><br />
        Customizable delimiters for <tt>_.template</tt>, contributed by
        <a href="http://github.com/iamnoah">Noah Sloan</a>.
      </p>

      <p>
        <b class="header">0.5.5</b><br />
        Fix for a bug in MobileSafari's OOP-wrapper, with the arguments object.
      </p>

      <p>
        <b class="header">0.5.4</b><br />
        Fix for multiple single quotes within a template string for
        <tt>_.template</tt>. See:
        <a href="http://www.west-wind.com/Weblog/posts/509108.aspx">Rick Strahl's blog post</a>.
      </p>

      <p>
        <b class="header">0.5.2</b><br />
        New implementations of <tt>isArray</tt>, <tt>isDate</tt>, <tt>isFunction</tt>,
        <tt>isNumber</tt>, <tt>isRegExp</tt>, and <tt>isString</tt>, thanks to
        a suggestion from
        <a href="http://www.broofa.com/">Robert Kieffer</a>.
        Instead of doing <tt>Object#toString</tt>
        comparisons, they now check for expected properties, which is less safe,
        but more than an order of magnitude faster. Most other Underscore
        functions saw minor speed improvements as a result.
        <a href="http://dolzhenko.org/">Evgeniy Dolzhenko</a>
        contributed <tt>_.tap</tt>,
        <a href="http://ruby-doc.org/core-1.9/classes/Object.html#M000191">similar to Ruby 1.9's</a>,
        which is handy for injecting side effects (like logging) into chained calls.
      </p>

      <p>
        <b class="header">0.5.1</b><br />
        Added an <tt>_.isArguments</tt> function. Lots of little safety checks
        and optimizations contributed by
        <a href="http://github.com/iamnoah/">Noah Sloan</a> and
        <a href="http://themoell.com/">Andri Möll</a>.
      </p>

      <p>
        <b class="header">0.5.0</b><br />
        <b>[API Changes]</b> <tt>_.bindAll</tt> now takes the context object as
        its first parameter. If no method names are passed, all of the context
        object's methods are bound to it, enabling chaining and easier binding.
        <tt>_.functions</tt> now takes a single argument and returns the names
        of its Function properties. Calling <tt>_.functions(_)</tt> will get you
        the previous behavior.
        Added <tt>_.isRegExp</tt> so that <tt>isEqual</tt> can now test for RegExp equality.
        All of the "is" functions have been shrunk down into a single definition.
        <a href="http://github.com/grayrest/">Karl Guertin</a> contributed patches.
      </p>

      <p>
        <b class="header">0.4.7</b><br />
        Added <tt>isDate</tt>, <tt>isNaN</tt>, and <tt>isNull</tt>, for completeness.
        Optimizations for <tt>isEqual</tt> when checking equality between Arrays
        or Dates. <tt>_.keys</tt> is now <small><i><b>25%&ndash;2X</b></i></small> faster (depending on your
        browser) which speeds up the functions that rely on it, such as <tt>_.each</tt>.
      </p>

      <p>
        <b class="header">0.4.6</b><br />
        Added the <tt>range</tt> function, a port of the
        <a href="http://docs.python.org/library/functions.html#range">Python
        function of the same name</a>, for generating flexibly-numbered lists
        of integers. Original patch contributed by
        <a href="http://github.com/kylichuku">Kirill Ishanov</a>.
      </p>

      <p>
        <b class="header">0.4.5</b><br />
        Added <tt>rest</tt> for Arrays and arguments objects, and aliased
        <tt>first</tt> as <tt>head</tt>, and <tt>rest</tt> as <tt>tail</tt>,
        thanks to <a href="http://github.com/lukesutton/">Luke Sutton</a>'s patches.
        Added tests ensuring that all Underscore Array functions also work on
        <i>arguments</i> objects.
      </p>

      <p>
        <b class="header">0.4.4</b><br />
        Added <tt>isString</tt>, and <tt>isNumber</tt>, for consistency. Fixed
        <tt>_.isEqual(NaN, NaN)</tt> to return <i>true</i> (which is debatable).
      </p>

      <p>
        <b class="header">0.4.3</b><br />
        Started using the native <tt>StopIteration</tt> object in browsers that support it.
        Fixed Underscore setup for CommonJS environments.
      </p>

      <p>
        <b class="header">0.4.2</b><br />
        Renamed the unwrapping function to <tt>value</tt>, for clarity.
      </p>

      <p>
        <b class="header">0.4.1</b><br />
        Chained Underscore objects now support the Array prototype methods, so
        that you can perform the full range of operations on a wrapped array
        without having to break your chain. Added a <tt>breakLoop</tt> method
        to <b>break</b> in the middle of any Underscore iteration. Added an
        <tt>isEmpty</tt> function that works on arrays and objects.
      </p>

      <p>
        <b class="header">0.4.0</b><br />
        All Underscore functions can now be called in an object-oriented style,
        like so: <tt>_([1, 2, 3]).map(...);</tt>. Original patch provided by
        <a href="http://macournoyer.com/">Marc-André Cournoyer</a>.
        Wrapped objects can be chained through multiple
        method invocations. A <a href="#object-functions"><tt>functions</tt></a> method
        was added, providing a sorted list of all the functions in Underscore.
      </p>

      <p>
        <b class="header">0.3.3</b><br />
        Added the JavaScript 1.8 function <tt>reduceRight</tt>. Aliased it
        as <tt>foldr</tt>, and aliased <tt>reduce</tt> as <tt>foldl</tt>.
      </p>

      <p>
        <b class="header">0.3.2</b><br />
        Now runs on stock <a href="http://www.mozilla.org/rhino/">Rhino</a>
        interpreters with: <tt>load("underscore.js")</tt>.
        Added <a href="#identity"><tt>identity</tt></a> as a utility function.
      </p>

      <p>
        <b class="header">0.3.1</b><br />
        All iterators are now passed in the original collection as their third
        argument, the same as JavaScript 1.6's <b>forEach</b>. Iterating over
        objects is now called with <tt>(value, key, collection)</tt>, for details
        see <a href="#each"><tt>_.each</tt></a>.
      </p>

      <p>
        <b class="header">0.3.0</b><br />
        Added <a href="http://github.com/dmitryBaranovskiy">Dmitry Baranovskiy</a>'s
        comprehensive optimizations, merged in
        <a href="http://github.com/kriskowal/">Kris Kowal</a>'s patches to make Underscore
        <a href="http://wiki.commonjs.org/wiki/CommonJS">CommonJS</a> and
        <a href="http://narwhaljs.org/">Narwhal</a> compliant.
      </p>

      <p>
        <b class="header">0.2.0</b><br />
        Added <tt>compose</tt> and <tt>lastIndexOf</tt>, renamed <tt>inject</tt> to
        <tt>reduce</tt>, added aliases for <tt>inject</tt>, <tt>filter</tt>,
        <tt>every</tt>, <tt>some</tt>, and <tt>forEach</tt>.
      </p>

      <p>
        <b class="header">0.1.1</b><br />
        Added <tt>noConflict</tt>, so that the "Underscore" object can be assigned to
        other variables.
      </p>

      <p>
        <b class="header">0.1.0</b><br />
        Initial release of Underscore.js.
      </p>

      <p>
        <a href="http://documentcloud.org/" title="A DocumentCloud Project" style="background:none;">
          <img src="http://jashkenas.s3.amazonaws.com/images/a_documentcloud_project.png" alt="A DocumentCloud Project" />
        </a>
      </p>

    </div>

  </div>

  <!-- Include Underscore, so you can play with it in the console. -->
  <script type="text/javascript" src="underscore.js"></script>

</body>
</html><|MERGE_RESOLUTION|>--- conflicted
+++ resolved
@@ -1558,12 +1558,8 @@
         <b class="header">1.2.4</b> &mdash; <small><i>Jan. 4, 2012</i></small><br />
         <ul>
           <li>
-<<<<<<< HEAD
             You now can (and probably should, as it's simpler) 
             write <tt>_.chain(list)</tt> 
-=======
-            You now can (and probably should) write <tt>_.chain(list)</tt>
->>>>>>> 00ed5d70
             instead of <tt>_(list).chain()</tt>.
           </li>
           <li>
